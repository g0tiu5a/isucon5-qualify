package main

import (
	"database/sql"
	"errors"
<<<<<<< HEAD
	redis "github.com/garyburd/redigo/redis"
	"github.com/go-sql-driver/mysql"
	"github.com/gorilla/context"
	"github.com/gorilla/mux"
	"github.com/gorilla/sessions"
=======
>>>>>>> a7bd2cd0
	"html/template"
	"log"
	"net/http"
	_ "net/http/pprof"
	"os"
	"path"
	"runtime"
	"sort"
	"strconv"
	"strings"
	"time"

	"github.com/go-sql-driver/mysql"
	"github.com/gorilla/context"
	"github.com/gorilla/mux"
	"github.com/gorilla/sessions"
)

var (
<<<<<<< HEAD
	redisConn redis.Conn
	db        *sql.DB
	store     *sessions.CookieStore
=======
	db    *sql.DB
	store *sessions.CookieStore
	users map[int]User
>>>>>>> a7bd2cd0
)

type User struct {
	ID          int
	AccountName string
	NickName    string
	Email       string
	PassHash    string
}

type Profile struct {
	UserID    int
	FirstName string
	LastName  string
	Sex       string
	Birthday  mysql.NullTime
	Pref      string
	UpdatedAt time.Time
}

type Entry struct {
	ID        int
	UserID    int
	Private   bool
	Title     string
	Content   string
	CreatedAt time.Time
}

type Comment struct {
	ID        int
	EntryID   int
	UserID    int
	Comment   string
	CreatedAt time.Time
}

type Friend struct {
	ID        int
	CreatedAt time.Time
}

type Footprint struct {
	UserID    int
	OwnerID   int
	CreatedAt time.Time
	Updated   time.Time
}

var prefs = []string{"未入力",
	"北海道", "青森県", "岩手県", "宮城県", "秋田県", "山形県", "福島県", "茨城県", "栃木県", "群馬県", "埼玉県", "千葉県", "東京都", "神奈川県", "新潟県", "富山県",
	"石川県", "福井県", "山梨県", "長野県", "岐阜県", "静岡県", "愛知県", "三重県", "滋賀県", "京都府", "大阪府", "兵庫県", "奈良県", "和歌山県", "鳥取県", "島根県",
	"岡山県", "広島県", "山口県", "徳島県", "香川県", "愛媛県", "高知県", "福岡県", "佐賀県", "長崎県", "熊本県", "大分県", "宮崎県", "鹿児島県", "沖縄県"}

var (
	ErrAuthentication   = errors.New("Authentication error.")
	ErrPermissionDenied = errors.New("Permission denied.")
	ErrContentNotFound  = errors.New("Content not found.")
)

func authenticate(w http.ResponseWriter, r *http.Request, email, passwd string) {
	query := `SELECT u.id AS id, u.account_name AS account_name, u.nick_name AS nick_name, u.email AS email
FROM users u
JOIN salts s ON u.id = s.user_id
WHERE u.email = ? AND u.passhash = SHA2(CONCAT(?, s.salt), 512)`
	row := db.QueryRow(query, email, passwd)
	user := User{}
	err := row.Scan(&user.ID, &user.AccountName, &user.NickName, &user.Email)
	if err != nil {
		if err == sql.ErrNoRows {
			checkErr(ErrAuthentication)
		}
		checkErr(err)
	}
	session := getSession(w, r)
	session.Values["user_id"] = user.ID
	session.Save(r, w)
}

func getCurrentUser(w http.ResponseWriter, r *http.Request) *User {
	u := context.Get(r, "user")
	if u != nil {
		user := u.(User)
		return &user
	}
	session := getSession(w, r)
	userID, ok := session.Values["user_id"]
	if !ok || userID == nil {
		return nil
	}
	row := db.QueryRow(`SELECT id, account_name, nick_name, email FROM users WHERE id=?`, userID)
	user := User{}
	err := row.Scan(&user.ID, &user.AccountName, &user.NickName, &user.Email)
	if err == sql.ErrNoRows {
		checkErr(ErrAuthentication)
	}
	checkErr(err)
	context.Set(r, "user", user)
	return &user
}

func authenticated(w http.ResponseWriter, r *http.Request) bool {
	user := getCurrentUser(w, r)
	if user == nil {
		http.Redirect(w, r, "/login", http.StatusFound)
		return false
	}
	return true
}

func getUser(w http.ResponseWriter, userID int) *User {
	user, ok := users[userID]
	if ok != true {
		log.Fatalf("Cannot get user object from memory (userID:%d\n)", userID)
	}
	return &user
}

func getUserFromAccount(w http.ResponseWriter, name string) *User {
	var u User
	for id := range users {
		u = users[id]
		if u.AccountName == name {
			return &u
		}
	}
	u = User{}
	return &u
}

func checkFriendFromSlice(friends []int, id int) bool {
	index := sort.SearchInts(friends, id)
	return index < len(friends) && friends[index] == id
}

func isFriend(w http.ResponseWriter, r *http.Request, anotherID int) bool {
	session := getSession(w, r)
	id := session.Values["user_id"]
	row := db.QueryRow(`SELECT COUNT(1) AS cnt FROM relations WHERE (one = ? AND another = ?) OR (one = ? AND another = ?)`, id, anotherID, anotherID, id)
	cnt := new(int)
	err := row.Scan(cnt)
	checkErr(err)
	return *cnt > 0
}

func isFriendAccount(w http.ResponseWriter, r *http.Request, name string) bool {
	user := getUserFromAccount(w, name)
	if user == nil {
		return false
	}
	return isFriend(w, r, user.ID)
}

func permitted(w http.ResponseWriter, r *http.Request, anotherID int) bool {
	user := getCurrentUser(w, r)
	if anotherID == user.ID {
		return true
	}
	return isFriend(w, r, anotherID)
}

func markFootprint(w http.ResponseWriter, r *http.Request, id int) {
	user := getCurrentUser(w, r)
	if user.ID != id {
		_, err := db.Exec(`INSERT INTO footprints (user_id,owner_id) VALUES (?,?)`, id, user.ID)
		checkErr(err)
	}
}

func myHandler(fn func(http.ResponseWriter, *http.Request)) http.HandlerFunc {
	return func(w http.ResponseWriter, r *http.Request) {
		defer func() {
			rcv := recover()
			if rcv != nil {
				switch {
				case rcv == ErrAuthentication:
					session := getSession(w, r)
					delete(session.Values, "user_id")
					session.Save(r, w)
					render(w, r, http.StatusUnauthorized, "login.html", struct{ Message string }{"ログインに失敗しました"})
					return
				case rcv == ErrPermissionDenied:
					render(w, r, http.StatusForbidden, "error.html", struct{ Message string }{"友人のみしかアクセスできません"})
					return
				case rcv == ErrContentNotFound:
					render(w, r, http.StatusNotFound, "error.html", struct{ Message string }{"要求されたコンテンツは存在しません"})
					return
				default:
					var msg string
					if e, ok := rcv.(runtime.Error); ok {
						msg = e.Error()
					}
					if s, ok := rcv.(string); ok {
						msg = s
					}
					msg = rcv.(error).Error()
					http.Error(w, msg, http.StatusInternalServerError)
				}
			}
		}()
		fn(w, r)
	}
}

func getSession(w http.ResponseWriter, r *http.Request) *sessions.Session {
	session, _ := store.Get(r, "isucon5q-go.session")
	return session
}

func getTemplatePath(file string) string {
	return path.Join("templates", file)
}

func render(w http.ResponseWriter, r *http.Request, status int, file string, data interface{}) {
	fmap := template.FuncMap{
		"getUser": func(id int) *User {
			return getUser(w, id)
		},
		"getCurrentUser": func() *User {
			return getCurrentUser(w, r)
		},
		"isFriend": func(id int) bool {
			return isFriend(w, r, id)
		},
		"prefectures": func() []string {
			return prefs
		},
		"substring": func(s string, l int) string {
			if len(s) > l {
				return s[:l]
			}
			return s
		},
		"split": strings.Split,
		"getEntry": func(id int) Entry {
			row := db.QueryRow(`SELECT * FROM entries WHERE id=?`, id)
			var entryID, userID, private int
			var body string
			var createdAt time.Time
			checkErr(row.Scan(&entryID, &userID, &private, &body, &createdAt))
			return Entry{id, userID, private == 1, strings.SplitN(body, "\n", 2)[0], strings.SplitN(body, "\n", 2)[1], createdAt}
		},
		"numComments": func(id int) int {
			row := db.QueryRow(`SELECT COUNT(*) AS c FROM comments WHERE entry_id = ?`, id)
			var n int
			checkErr(row.Scan(&n))
			return n
		},
	}
	tpl := template.Must(template.New(file).Funcs(fmap).ParseFiles(getTemplatePath(file), getTemplatePath("header.html")))
	w.WriteHeader(status)
	checkErr(tpl.Execute(w, data))
}

func GetLogin(w http.ResponseWriter, r *http.Request) {
	render(w, r, http.StatusOK, "login.html", struct{ Message string }{"高負荷に耐えられるSNSコミュニティサイトへようこそ!"})
}

func PostLogin(w http.ResponseWriter, r *http.Request) {
	email := r.FormValue("email")
	passwd := r.FormValue("password")
	authenticate(w, r, email, passwd)
	http.Redirect(w, r, "/", http.StatusSeeOther)
}

func GetLogout(w http.ResponseWriter, r *http.Request) {
	session := getSession(w, r)
	delete(session.Values, "user_id")
	session.Options = &sessions.Options{MaxAge: -1}
	session.Save(r, w)
	http.Redirect(w, r, "/login", http.StatusFound)
}

func GetIndex(w http.ResponseWriter, r *http.Request) {
	if !authenticated(w, r) {
		return
	}

	user := getCurrentUser(w, r)

	prof := Profile{}
	row := db.QueryRow(`SELECT * FROM profiles WHERE user_id = ?`, user.ID)
	err := row.Scan(&prof.UserID, &prof.FirstName, &prof.LastName, &prof.Sex, &prof.Birthday, &prof.Pref, &prof.UpdatedAt)
	if err != sql.ErrNoRows {
		checkErr(err)
	}

	rows, err := db.Query(`SELECT * FROM entries WHERE user_id = ? ORDER BY created_at LIMIT 5`, user.ID)
	if err != sql.ErrNoRows {
		checkErr(err)
	}
	entries := make([]Entry, 0, 5)
	for rows.Next() {
		var id, userID, private int
		var body string
		var createdAt time.Time
		checkErr(rows.Scan(&id, &userID, &private, &body, &createdAt))
		entries = append(entries, Entry{id, userID, private == 1, strings.SplitN(body, "\n", 2)[0], strings.SplitN(body, "\n", 2)[1], createdAt})
	}
	rows.Close()

	rows, err = db.Query(`SELECT c.id AS id, c.entry_id AS entry_id, c.user_id AS user_id, c.comment AS comment, c.created_at AS created_at
FROM comments c
JOIN entries e ON c.entry_id = e.id
WHERE e.user_id = ?
ORDER BY c.created_at DESC
LIMIT 10`, user.ID)
	if err != sql.ErrNoRows {
		checkErr(err)
	}
	commentsForMe := make([]Comment, 0, 10)
	for rows.Next() {
		c := Comment{}
		checkErr(rows.Scan(&c.ID, &c.EntryID, &c.UserID, &c.Comment, &c.CreatedAt))
		commentsForMe = append(commentsForMe, c)
	}
	rows.Close()

	rows, err = db.Query(`SELECT * FROM relations WHERE one = ? OR another = ? ORDER BY created_at DESC`, user.ID, user.ID)
	if err != sql.ErrNoRows {
		checkErr(err)
	}
	friendsMap := make(map[int]time.Time)
	for rows.Next() {
		var id, one, another int
		var createdAt time.Time
		checkErr(rows.Scan(&id, &one, &another, &createdAt))
		var friendID int
		if one == user.ID {
			friendID = another
		} else {
			friendID = one
		}
		if _, ok := friendsMap[friendID]; !ok {
			friendsMap[friendID] = createdAt
		}
	}
	friends := make([]Friend, 0, len(friendsMap))
	friendIds := make([]int, 0, len(friendsMap))
	for key, val := range friendsMap {
		friends = append(friends, Friend{key, val})
		friendIds = append(friendIds, key)
	}
	rows.Close()

	sort.Ints(friendIds)

	rows, err = db.Query(`SELECT * FROM entries ORDER BY created_at DESC LIMIT 1000`)
	if err != sql.ErrNoRows {
		checkErr(err)
	}
	entriesOfFriends := make([]Entry, 0, 10)
	for rows.Next() {
		var id, userID, private int
		var body string
		var createdAt time.Time
		checkErr(rows.Scan(&id, &userID, &private, &body, &createdAt))
		if !checkFriendFromSlice(friendIds, userID) {
			continue
		}
		entriesOfFriends = append(entriesOfFriends, Entry{id, userID, private == 1, strings.SplitN(body, "\n", 2)[0], strings.SplitN(body, "\n", 2)[1], createdAt})
		if len(entriesOfFriends) >= 10 {
			break
		}
	}
	rows.Close()

	rows, err = db.Query(`SELECT * FROM comments ORDER BY created_at DESC LIMIT 1000`)
	if err != sql.ErrNoRows {
		checkErr(err)
	}
	commentsOfFriends := make([]Comment, 0, 10)
	for rows.Next() {
		c := Comment{}
		checkErr(rows.Scan(&c.ID, &c.EntryID, &c.UserID, &c.Comment, &c.CreatedAt))
		if !checkFriendFromSlice(friendIds, c.UserID) {
			continue
		}
		row := db.QueryRow(`SELECT * FROM entries WHERE id = ?`, c.EntryID)
		var id, userID, private int
		var body string
		var createdAt time.Time
		checkErr(row.Scan(&id, &userID, &private, &body, &createdAt))
		entry := Entry{id, userID, private == 1, strings.SplitN(body, "\n", 2)[0], strings.SplitN(body, "\n", 2)[1], createdAt}
		if entry.Private {
			if !permitted(w, r, entry.UserID) {
				continue
			}
		}
		commentsOfFriends = append(commentsOfFriends, c)
		if len(commentsOfFriends) >= 10 {
			break
		}
	}
	rows.Close()

	rows, err = db.Query(`SELECT user_id, owner_id, DATE(created_at) AS date, MAX(created_at) AS updated
FROM footprints
WHERE user_id = ?
GROUP BY user_id, owner_id, DATE(created_at)
ORDER BY updated DESC
LIMIT 10`, user.ID)
	if err != sql.ErrNoRows {
		checkErr(err)
	}
	footprints := make([]Footprint, 0, 10)
	for rows.Next() {
		fp := Footprint{}
		checkErr(rows.Scan(&fp.UserID, &fp.OwnerID, &fp.CreatedAt, &fp.Updated))
		footprints = append(footprints, fp)
	}
	rows.Close()

	render(w, r, http.StatusOK, "index.html", struct {
		User              User
		Profile           Profile
		Entries           []Entry
		CommentsForMe     []Comment
		EntriesOfFriends  []Entry
		CommentsOfFriends []Comment
		Friends           []Friend
		Footprints        []Footprint
	}{
		*user, prof, entries, commentsForMe, entriesOfFriends, commentsOfFriends, friends, footprints,
	})
}

func GetProfile(w http.ResponseWriter, r *http.Request) {
	if !authenticated(w, r) {
		return
	}

	account := mux.Vars(r)["account_name"]
	owner := getUserFromAccount(w, account)
	row := db.QueryRow(`SELECT * FROM profiles WHERE user_id = ?`, owner.ID)
	prof := Profile{}
	err := row.Scan(&prof.UserID, &prof.FirstName, &prof.LastName, &prof.Sex, &prof.Birthday, &prof.Pref, &prof.UpdatedAt)
	if err != sql.ErrNoRows {
		checkErr(err)
	}
	var query string
	if permitted(w, r, owner.ID) {
		query = `SELECT * FROM entries WHERE user_id = ? ORDER BY created_at LIMIT 5`
	} else {
		query = `SELECT * FROM entries WHERE user_id = ? AND private=0 ORDER BY created_at LIMIT 5`
	}
	rows, err := db.Query(query, owner.ID)
	if err != sql.ErrNoRows {
		checkErr(err)
	}
	entries := make([]Entry, 0, 5)
	for rows.Next() {
		var id, userID, private int
		var body string
		var createdAt time.Time
		checkErr(rows.Scan(&id, &userID, &private, &body, &createdAt))
		entry := Entry{id, userID, private == 1, strings.SplitN(body, "\n", 2)[0], strings.SplitN(body, "\n", 2)[1], createdAt}
		entries = append(entries, entry)
	}
	rows.Close()

	markFootprint(w, r, owner.ID)

	render(w, r, http.StatusOK, "profile.html", struct {
		Owner   User
		Profile Profile
		Entries []Entry
		Private bool
	}{
		*owner, prof, entries, permitted(w, r, owner.ID),
	})
}

func PostProfile(w http.ResponseWriter, r *http.Request) {
	if !authenticated(w, r) {
		return
	}
	user := getCurrentUser(w, r)
	account := mux.Vars(r)["account_name"]
	if account != user.AccountName {
		checkErr(ErrPermissionDenied)
	}
	query := `UPDATE profiles
SET first_name=?, last_name=?, sex=?, birthday=?, pref=?, updated_at=CURRENT_TIMESTAMP()
WHERE user_id = ?`
	birth := r.FormValue("birthday")
	firstName := r.FormValue("first_name")
	lastName := r.FormValue("last_name")
	sex := r.FormValue("sex")
	pref := r.FormValue("pref")
	_, err := db.Exec(query, firstName, lastName, sex, birth, pref, user.ID)
	checkErr(err)
	// TODO should escape the account name?
	http.Redirect(w, r, "/profile/"+account, http.StatusSeeOther)
}

func ListEntries(w http.ResponseWriter, r *http.Request) {
	if !authenticated(w, r) {
		return
	}

	account := mux.Vars(r)["account_name"]
	owner := getUserFromAccount(w, account)
	var query string
	if permitted(w, r, owner.ID) {
		query = `SELECT * FROM entries WHERE user_id = ? ORDER BY created_at DESC LIMIT 20`
	} else {
		query = `SELECT * FROM entries WHERE user_id = ? AND private=0 ORDER BY created_at DESC LIMIT 20`
	}
	rows, err := db.Query(query, owner.ID)
	if err != sql.ErrNoRows {
		checkErr(err)
	}
	entries := make([]Entry, 0, 20)
	for rows.Next() {
		var id, userID, private int
		var body string
		var createdAt time.Time
		checkErr(rows.Scan(&id, &userID, &private, &body, &createdAt))
		entry := Entry{id, userID, private == 1, strings.SplitN(body, "\n", 2)[0], strings.SplitN(body, "\n", 2)[1], createdAt}
		entries = append(entries, entry)
	}
	rows.Close()

	markFootprint(w, r, owner.ID)

	render(w, r, http.StatusOK, "entries.html", struct {
		Owner   *User
		Entries []Entry
		Myself  bool
	}{owner, entries, getCurrentUser(w, r).ID == owner.ID})
}

func GetEntry(w http.ResponseWriter, r *http.Request) {
	if !authenticated(w, r) {
		return
	}
	entryID := mux.Vars(r)["entry_id"]
	row := db.QueryRow(`SELECT * FROM entries WHERE id = ?`, entryID)
	var id, userID, private int
	var body string
	var createdAt time.Time
	err := row.Scan(&id, &userID, &private, &body, &createdAt)
	if err == sql.ErrNoRows {
		checkErr(ErrContentNotFound)
	}
	checkErr(err)
	entry := Entry{id, userID, private == 1, strings.SplitN(body, "\n", 2)[0], strings.SplitN(body, "\n", 2)[1], createdAt}
	owner := getUser(w, entry.UserID)
	if entry.Private {
		if !permitted(w, r, owner.ID) {
			checkErr(ErrPermissionDenied)
		}
	}
	rows, err := db.Query(`SELECT * FROM comments WHERE entry_id = ?`, entry.ID)
	if err != sql.ErrNoRows {
		checkErr(err)
	}
	comments := make([]Comment, 0, 10)
	for rows.Next() {
		c := Comment{}
		checkErr(rows.Scan(&c.ID, &c.EntryID, &c.UserID, &c.Comment, &c.CreatedAt))
		comments = append(comments, c)
	}
	rows.Close()

	markFootprint(w, r, owner.ID)

	render(w, r, http.StatusOK, "entry.html", struct {
		Owner    *User
		Entry    Entry
		Comments []Comment
	}{owner, entry, comments})
}

func PostEntry(w http.ResponseWriter, r *http.Request) {
	if !authenticated(w, r) {
		return
	}

	user := getCurrentUser(w, r)
	title := r.FormValue("title")
	if title == "" {
		title = "タイトルなし"
	}
	content := r.FormValue("content")
	var private int
	if r.FormValue("private") == "" {
		private = 0
	} else {
		private = 1
	}
	_, err := db.Exec(`INSERT INTO entries (user_id, private, body) VALUES (?,?,?)`, user.ID, private, title+"\n"+content)
	checkErr(err)
	http.Redirect(w, r, "/diary/entries/"+user.AccountName, http.StatusSeeOther)
}

func PostComment(w http.ResponseWriter, r *http.Request) {
	if !authenticated(w, r) {
		return
	}

	entryID := mux.Vars(r)["entry_id"]
	row := db.QueryRow(`SELECT * FROM entries WHERE id = ?`, entryID)
	var id, userID, private int
	var body string
	var createdAt time.Time
	err := row.Scan(&id, &userID, &private, &body, &createdAt)
	if err == sql.ErrNoRows {
		checkErr(ErrContentNotFound)
	}
	checkErr(err)

	entry := Entry{id, userID, private == 1, strings.SplitN(body, "\n", 2)[0], strings.SplitN(body, "\n", 2)[1], createdAt}
	owner := getUser(w, entry.UserID)
	if entry.Private {
		if !permitted(w, r, owner.ID) {
			checkErr(ErrPermissionDenied)
		}
	}
	user := getCurrentUser(w, r)

	_, err = db.Exec(`INSERT INTO comments (entry_id, user_id, comment) VALUES (?,?,?)`, entry.ID, user.ID, r.FormValue("comment"))
	checkErr(err)
	http.Redirect(w, r, "/diary/entry/"+strconv.Itoa(entry.ID), http.StatusSeeOther)
}

func GetFootprints(w http.ResponseWriter, r *http.Request) {
	if !authenticated(w, r) {
		return
	}

	user := getCurrentUser(w, r)
	footprints := make([]Footprint, 0, 50)
	rows, err := db.Query(`SELECT user_id, owner_id, DATE(created_at) AS date, MAX(created_at) as updated
FROM footprints
WHERE user_id = ?
GROUP BY user_id, owner_id, DATE(created_at)
ORDER BY updated DESC
LIMIT 50`, user.ID)
	if err != sql.ErrNoRows {
		checkErr(err)
	}
	for rows.Next() {
		fp := Footprint{}
		checkErr(rows.Scan(&fp.UserID, &fp.OwnerID, &fp.CreatedAt, &fp.Updated))
		footprints = append(footprints, fp)
	}
	rows.Close()
	render(w, r, http.StatusOK, "footprints.html", struct{ Footprints []Footprint }{footprints})
}
func GetFriends(w http.ResponseWriter, r *http.Request) {
	if !authenticated(w, r) {
		return
	}

	user := getCurrentUser(w, r)
	rows, err := db.Query(`SELECT * FROM relations WHERE one = ? OR another = ? ORDER BY created_at DESC`, user.ID, user.ID)
	if err != sql.ErrNoRows {
		checkErr(err)
	}
	friendsMap := make(map[int]time.Time)
	for rows.Next() {
		var id, one, another int
		var createdAt time.Time
		checkErr(rows.Scan(&id, &one, &another, &createdAt))
		var friendID int
		if one == user.ID {
			friendID = another
		} else {
			friendID = one
		}
		if _, ok := friendsMap[friendID]; !ok {
			friendsMap[friendID] = createdAt
		}
	}
	rows.Close()
	friends := make([]Friend, 0, len(friendsMap))
	for key, val := range friendsMap {
		friends = append(friends, Friend{key, val})
	}
	render(w, r, http.StatusOK, "friends.html", struct{ Friends []Friend }{friends})
}

func PostFriends(w http.ResponseWriter, r *http.Request) {
	if !authenticated(w, r) {
		return
	}

	user := getCurrentUser(w, r)
	anotherAccount := mux.Vars(r)["account_name"]
	if !isFriendAccount(w, r, anotherAccount) {
		another := getUserFromAccount(w, anotherAccount)
		_, err := db.Exec(`INSERT INTO relations (one, another) VALUES (?,?), (?,?)`, user.ID, another.ID, another.ID, user.ID)
		checkErr(err)
		http.Redirect(w, r, "/friends", http.StatusSeeOther)
	}
}

func GetInitialize(w http.ResponseWriter, r *http.Request) {
	db.Exec("DELETE FROM relations WHERE id > 500000")
	db.Exec("DELETE FROM footprints WHERE id > 500000")
	db.Exec("DELETE FROM entries WHERE id > 500000")
	db.Exec("DELETE FROM comments WHERE id > 1500000")

	rows, _ := db.Query(`SELECT * FROM users`)
	users = map[int]User{}
	for rows.Next() {
		u := User{}
		checkErr(rows.Scan(&u.ID, &u.AccountName, &u.NickName, &u.Email, &u.PassHash))
		users[u.ID] = u
	}
	rows.Close()
}

func main() {
	host := os.Getenv("ISUCON5_DB_HOST")
	if host == "" {
		host = "localhost"
	}
	portstr := os.Getenv("ISUCON5_DB_PORT")
	if portstr == "" {
		portstr = "3306"
	}
	port, err := strconv.Atoi(portstr)
	if err != nil {
		log.Fatalf("Failed to read DB port number from an environment variable ISUCON5_DB_PORT.\nError: %s", err.Error())
	}
	user := os.Getenv("ISUCON5_DB_USER")
	if user == "" {
		user = "root"
	}
	password := os.Getenv("ISUCON5_DB_PASSWORD")
	dbname := os.Getenv("ISUCON5_DB_NAME")
	if dbname == "" {
		dbname = "isucon5q"
	}
	ssecret := os.Getenv("ISUCON5_SESSION_SECRET")
	if ssecret == "" {
		ssecret = "beermoris"
	}
	usetcp := os.Getenv("ISUCON5_DB_USE_TCP")
	if usetcp == "0" {
		db, err = sql.Open("mysql", user+":"+password+"@unix(/var/run/mysqld/mysqld.sock)/"+dbname+"?loc=Local&parseTime=true")
		if err != nil {
			log.Fatalf("Failed to connect to DB with Unix domain socket: %s.", err.Error())
		}
	} else {
		db, err = sql.Open("mysql", user+":"+password+"@tcp("+host+":"+strconv.Itoa(port)+")/"+dbname+"?loc=Local&parseTime=true")
		if err != nil {
			log.Fatalf("Failed to connect to DB with TCP: %s.", err.Error())
		}
	}
	defer db.Close()

	redisConn, err = redis.Dial("unix", "/var/run/redis/redis.sock")
	if err != nil {
		log.Fatalf("Failed to connect to Redis: %s.", err.Error())
	}
	defer redisConn.Close()

	store = sessions.NewCookieStore([]byte(ssecret))

	r := mux.NewRouter()

	l := r.Path("/login").Subrouter()
	l.Methods("GET").HandlerFunc(myHandler(GetLogin))
	l.Methods("POST").HandlerFunc(myHandler(PostLogin))
	r.Path("/logout").Methods("GET").HandlerFunc(myHandler(GetLogout))

	p := r.Path("/profile/{account_name}").Subrouter()
	p.Methods("GET").HandlerFunc(myHandler(GetProfile))
	p.Methods("POST").HandlerFunc(myHandler(PostProfile))

	d := r.PathPrefix("/diary").Subrouter()
	d.HandleFunc("/entries/{account_name}", myHandler(ListEntries)).Methods("GET")
	d.HandleFunc("/entry", myHandler(PostEntry)).Methods("POST")
	d.HandleFunc("/entry/{entry_id}", myHandler(GetEntry)).Methods("GET")

	d.HandleFunc("/comment/{entry_id}", myHandler(PostComment)).Methods("POST")

	r.HandleFunc("/footprints", myHandler(GetFootprints)).Methods("GET")

	r.HandleFunc("/friends", myHandler(GetFriends)).Methods("GET")
	r.HandleFunc("/friends/{account_name}", myHandler(PostFriends)).Methods("POST")

	r.HandleFunc("/initialize", myHandler(GetInitialize))
	r.HandleFunc("/", myHandler(GetIndex))

	go func() {
		log.Println(http.ListenAndServe("localhost:6060", nil))
	}()

	log.Fatal(http.ListenAndServe(":8080", r))
}

func checkErr(err error) {
	if err != nil {
		panic(err)
	}
}<|MERGE_RESOLUTION|>--- conflicted
+++ resolved
@@ -3,14 +3,11 @@
 import (
 	"database/sql"
 	"errors"
-<<<<<<< HEAD
 	redis "github.com/garyburd/redigo/redis"
 	"github.com/go-sql-driver/mysql"
 	"github.com/gorilla/context"
 	"github.com/gorilla/mux"
 	"github.com/gorilla/sessions"
-=======
->>>>>>> a7bd2cd0
 	"html/template"
 	"log"
 	"net/http"
@@ -22,23 +19,13 @@
 	"strconv"
 	"strings"
 	"time"
-
-	"github.com/go-sql-driver/mysql"
-	"github.com/gorilla/context"
-	"github.com/gorilla/mux"
-	"github.com/gorilla/sessions"
 )
 
 var (
-<<<<<<< HEAD
 	redisConn redis.Conn
 	db        *sql.DB
 	store     *sessions.CookieStore
-=======
-	db    *sql.DB
-	store *sessions.CookieStore
 	users map[int]User
->>>>>>> a7bd2cd0
 )
 
 type User struct {
