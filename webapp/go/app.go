package main

import (
	"crypto/sha512"
	"database/sql"
	"encoding/json"
	"errors"
	"fmt"
	"html/template"
	"log"
	"net/http"
	_ "net/http/pprof"
	"os"
	"os/exec"
	"path"
	"runtime"
	"sort"
	"strconv"
	"strings"
	"sync"
	"time"

	redis "github.com/garyburd/redigo/redis"
	"github.com/go-sql-driver/mysql"
	"github.com/gorilla/context"
	"github.com/gorilla/mux"
	"github.com/gorilla/sessions"
)

var (
	redisPool *redis.Pool
	db        *sql.DB
	store     *sessions.CookieStore
	users     map[int]User
	salts     map[int]string
)

type User struct {
	ID          int
	AccountName string
	NickName    string
	Email       string
	PassHash    string
}

type Profile struct {
	UserID    int
	FirstName string
	LastName  string
	Sex       string
	Birthday  mysql.NullTime
	Pref      string
	UpdatedAt time.Time
}

type Entry struct {
	ID        int
	UserID    int
	Private   bool
	Title     string
	Content   string
	CreatedAt time.Time
}

type Comment struct {
	ID        int
	EntryID   int
	UserID    int
	Comment   string
	CreatedAt time.Time
}

type Friend struct {
	ID        int
	CreatedAt time.Time
}

type Footprint struct {
	UserID    int       `json:"user_id"`
	OwnerID   int       `json:"owner_id"`
	CreatedAt time.Time `json:"created_at"`
	UpdatedAt time.Time `json:"updated_at"`
}

type FootprintGroup struct {
	UserID  int
	OwnerID int
}

type Relation struct {
	One       int       `json:"one"`
	Another   int       `json:"another"`
	CreatedAt time.Time `json:"created_at"`
}

var prefs = []string{"未入力",
	"北海道", "青森県", "岩手県", "宮城県", "秋田県", "山形県", "福島県", "茨城県", "栃木県", "群馬県", "埼玉県", "千葉県", "東京都", "神奈川県", "新潟県", "富山県",
	"石川県", "福井県", "山梨県", "長野県", "岐阜県", "静岡県", "愛知県", "三重県", "滋賀県", "京都府", "大阪府", "兵庫県", "奈良県", "和歌山県", "鳥取県", "島根県",
	"岡山県", "広島県", "山口県", "徳島県", "香川県", "愛媛県", "高知県", "福岡県", "佐賀県", "長崎県", "熊本県", "大分県", "宮崎県", "鹿児島県", "沖縄県"}

var (
	ErrAuthentication   = errors.New("Authentication error.")
	ErrPermissionDenied = errors.New("Permission denied.")
	ErrContentNotFound  = errors.New("Content not found.")
)

// ===== Redis Seed Start =====

var (
	FootprintLock sync.RWMutex
	RelationLock  sync.RWMutex
)

func AddFootprintCache(footprint Footprint) {
	redisConn := redisPool.Get()
	defer redisConn.Close()

	FootprintLock.Lock()
	fps, err := redis.Values(redisConn.Do("ZRANGE", fmt.Sprintf("footprints:user_id:%d", footprint.UserID), 0, -1))
	if err != nil {
		log.Fatalf("Failed to fetch footprint cache footprints:user_id:%d: %s\n", footprint.UserID, err.Error())
	}
	FootprintLock.Unlock()

	var maxCreatedAt time.Time = footprint.CreatedAt
	for _, fpJson := range fps {
		fp := Footprint{}
		json.Unmarshal(fpJson.([]byte), &fp)

		if fp.OwnerID == footprint.OwnerID && fp.CreatedAt.UnixNano() > maxCreatedAt.UnixNano() {
			maxCreatedAt = fp.CreatedAt
		}
	}
	footprint.CreatedAt, footprint.UpdatedAt = maxCreatedAt, maxCreatedAt

	footprintJson, err := json.Marshal(footprint)
	if err != nil {
		log.Fatalf("Failed to marshalize footprint: <%v> %s\n", footprint.CreatedAt, err.Error())
	}
	redisConn.Do("ZADD", fmt.Sprintf("footprints:user_id:%d", footprint.UserID), -maxCreatedAt.UnixNano(), footprintJson)
}

func FetchFootprintsCache(userId int, limit int) (footprints []Footprint) {
	redisConn := redisPool.Get()
	defer redisConn.Close()

	FootprintLock.RLock()
	fps, err := redis.Values(redisConn.Do("ZRANGE", fmt.Sprintf("footprints:user_id:%d", userId), 0, limit-1))
	if err != nil {
		log.Fatalf("Can not fetch data from cache: %s.", err.Error())
	}
	FootprintLock.RUnlock()

	for _, fpJson := range fps {
		fp := Footprint{}
		json.Unmarshal(fpJson.([]byte), &fp)

		// Datetime -> Dateに変換
		jst := time.FixedZone("Asia/Tokyo", 9*60*60)
		fp.CreatedAt = time.Date(
			fp.CreatedAt.Year(),
			fp.CreatedAt.Month(),
			fp.CreatedAt.Day(),
			0, 0, 0, 0,
			jst,
		)
		footprints = append(footprints, fp)
	}

	return
}

func AddRelationCache(relation Relation) {
	redisConn := redisPool.Get()
	defer redisConn.Close()

	RelationLock.Lock()
	defer RelationLock.Unlock()

	redisConn.Do("ZADD", fmt.Sprintf("relations:one:%d", relation.One), -relation.CreatedAt.UnixNano(), relation.Another)
}

func FetchRelationsCache(one int) (anothers []int) {
	redisConn := redisPool.Get()
	defer redisConn.Close()

	RelationLock.RLock()
	defer RelationLock.RUnlock()

	anothers, err := redis.Ints(redisConn.Do("ZRANGE", fmt.Sprintf("relations:one:%d", one), 0, -1))
	if err != nil {
		log.Fatalf("Can not fetch data from cache: %s.", err.Error())
	}
	return
}

func LoadRedisAof() {
	if _, err := os.Stat("/var/lib/redis/appendonly.aof"); err == nil {
		loadErr := exec.Command("sh", "-c", "redis-cli --pipe < /var/lib/redis/appendonly.aof").Run()
		if loadErr != nil {
			log.Fatalf("Failed to load aof: %s\n", loadErr.Error())
		}
	} else {
		log.Fatalf("appendonly.aof isn't exists.: %s", err.Error())
	}
}

// ===== Redis Seed End =====

func authenticate(w http.ResponseWriter, r *http.Request, email, passwd string) {
	var user User
	for _, user = range users {
		if user.Email == email {
			break
		}
	}

	if user.Email == "" {
		checkErr(ErrAuthentication)
	}

	salt, _ := salts[user.ID]
	hash := fmt.Sprintf("%x", sha512.Sum512([]byte(fmt.Sprintf("%s%s", passwd, salt))))

	if hash != user.PassHash {
		checkErr(ErrAuthentication)
	}

	session := getSession(w, r)
	session.Values["user_id"] = user.ID
	session.Save(r, w)
}

func getCurrentUser(w http.ResponseWriter, r *http.Request) *User {
	u := context.Get(r, "user")
	if u != nil {
		user := u.(User)
		return &user
	}
	session := getSession(w, r)
	userID, ok := session.Values["user_id"]
	if !ok || userID == nil {
		return nil
	}

	user, _ := users[userID.(int)]
	context.Set(r, "user", user)
	return &user
}

func authenticated(w http.ResponseWriter, r *http.Request) bool {
	user := getCurrentUser(w, r)
	if user == nil {
		http.Redirect(w, r, "/login", http.StatusFound)
		return false
	}
	return true
}

func getUser(w http.ResponseWriter, userID int) *User {
	user, ok := users[userID]
	if ok != true {
		log.Fatalf("Cannot get user object from memory (userID:%d\n)", userID)
	}
	return &user
}

func getUserFromAccount(w http.ResponseWriter, name string) *User {
	for _, user := range users {
		if user.AccountName == name {
			return &user
		}
	}
	user := User{}
	return &user
}

func checkFriendFromSlice(friends []int, id int) bool {
	index := sort.SearchInts(friends, id)
	return index < len(friends) && friends[index] == id
}

func isFriend(w http.ResponseWriter, r *http.Request, anotherID int) bool {
	session := getSession(w, r)
	id := session.Values["user_id"]

	friends := FetchRelationsCache(id.(int))
	for _, friends_id := range friends {
		if friends_id == anotherID {
			return true
		}
	}

	return false
}

func isFriendAccount(w http.ResponseWriter, r *http.Request, name string) bool {
	user := getUserFromAccount(w, name)
	if user == nil {
		return false
	}
	return isFriend(w, r, user.ID)
}

func permitted(w http.ResponseWriter, r *http.Request, anotherID int) bool {
	user := getCurrentUser(w, r)
	if anotherID == user.ID {
		return true
	}
	return isFriend(w, r, anotherID)
}

func markFootprint(w http.ResponseWriter, r *http.Request, id int) {
	user := getCurrentUser(w, r)
	if user.ID != id {
		_, err := db.Exec(`INSERT INTO footprints (user_id,owner_id) VALUES (?,?)`, id, user.ID)
		checkErr(err)

		// FIXME: ここでもう１回DBから取得しなくてはならない.
		//        できればこの処理をしたくない
		var footprint Footprint
		err = db.QueryRow(`SELECT user_id, owner_id, created_at FROM footprints WHERE user_id = ? AND owner_id = ?`, id, user.ID).Scan(
			&footprint.UserID,
			&footprint.OwnerID,
			&footprint.CreatedAt,
		)
		checkErr(err)
		footprint.UpdatedAt = footprint.CreatedAt
		AddFootprintCache(footprint)
	}
}

func myHandler(fn func(http.ResponseWriter, *http.Request)) http.HandlerFunc {
	return func(w http.ResponseWriter, r *http.Request) {
		defer func() {
			rcv := recover()
			if rcv != nil {
				switch {
				case rcv == ErrAuthentication:
					session := getSession(w, r)
					delete(session.Values, "user_id")
					session.Save(r, w)
					render(w, r, http.StatusUnauthorized, "login.html", struct{ Message string }{"ログインに失敗しました"})
					return
				case rcv == ErrPermissionDenied:
					render(w, r, http.StatusForbidden, "error.html", struct{ Message string }{"友人のみしかアクセスできません"})
					return
				case rcv == ErrContentNotFound:
					render(w, r, http.StatusNotFound, "error.html", struct{ Message string }{"要求されたコンテンツは存在しません"})
					return
				default:
					var msg string
					if e, ok := rcv.(runtime.Error); ok {
						msg = e.Error()
					}
					if s, ok := rcv.(string); ok {
						msg = s
					}
					msg = rcv.(error).Error()
					http.Error(w, msg, http.StatusInternalServerError)
				}
			}
		}()
		fn(w, r)
	}
}

func getSession(w http.ResponseWriter, r *http.Request) *sessions.Session {
	session, _ := store.Get(r, "isucon5q-go.session")
	return session
}

func getTemplatePath(file string) string {
	return path.Join("templates", file)
}

func render(w http.ResponseWriter, r *http.Request, status int, file string, data interface{}) {
	fmap := template.FuncMap{
		"getUser": func(id int) *User {
			return getUser(w, id)
		},
		"getCurrentUser": func() *User {
			return getCurrentUser(w, r)
		},
		"isFriend": func(id int) bool {
			return isFriend(w, r, id)
		},
		"prefectures": func() []string {
			return prefs
		},
		"substring": func(s string, l int) string {
			if len(s) > l {
				return s[:l]
			}
			return s
		},
		"split": strings.Split,
		"getEntry": func(id int) Entry {
			row := db.QueryRow(`SELECT * FROM entries WHERE id=?`, id)
			var entryID, userID, private int
			var body string
			var createdAt time.Time
			var title string
			checkErr(row.Scan(&entryID, &userID, &private, &body, &createdAt, &title))
			return Entry{id, userID, private == 1, title, body, createdAt}
		},
		"numComments": func(id int) int {
			row := db.QueryRow(`SELECT COUNT(*) AS c FROM comments WHERE entry_id = ?`, id)
			var n int
			checkErr(row.Scan(&n))
			return n
		},
	}
	tpl := template.Must(template.New(file).Funcs(fmap).ParseFiles(getTemplatePath(file), getTemplatePath("header.html")))
	w.WriteHeader(status)
	checkErr(tpl.Execute(w, data))
}

func GetLogin(w http.ResponseWriter, r *http.Request) {
	render(w, r, http.StatusOK, "login.html", struct{ Message string }{"高負荷に耐えられるSNSコミュニティサイトへようこそ!"})
}

func PostLogin(w http.ResponseWriter, r *http.Request) {
	email := r.FormValue("email")
	passwd := r.FormValue("password")
	authenticate(w, r, email, passwd)
	http.Redirect(w, r, "/", http.StatusSeeOther)
}

func GetLogout(w http.ResponseWriter, r *http.Request) {
	session := getSession(w, r)
	delete(session.Values, "user_id")
	session.Options = &sessions.Options{MaxAge: -1}
	session.Save(r, w)
	http.Redirect(w, r, "/login", http.StatusFound)
}

func GetIndex(w http.ResponseWriter, r *http.Request) {
	if !authenticated(w, r) {
		return
	}

	user := getCurrentUser(w, r)

	prof := Profile{}
	row := db.QueryRow(`SELECT * FROM profiles WHERE user_id = ?`, user.ID)
	err := row.Scan(&prof.UserID, &prof.FirstName, &prof.LastName, &prof.Sex, &prof.Birthday, &prof.Pref, &prof.UpdatedAt)
	if err != sql.ErrNoRows {
		checkErr(err)
	}

	rows, err := db.Query(`SELECT * FROM entries WHERE user_id = ? ORDER BY created_at LIMIT 5`, user.ID)
	if err != sql.ErrNoRows {
		checkErr(err)
	}
	entries := make([]Entry, 0, 5)
	entrie_ids := []string{}
	for rows.Next() {
		var id, userID, private int
		var body string
		var createdAt time.Time
		var title string
		checkErr(rows.Scan(&id, &userID, &private, &body, &createdAt, &title))
		entries = append(entries, Entry{id, userID, private == 1, title, body, createdAt})
		entrie_ids = append(entrie_ids, strconv.Itoa(id))
	}
	rows.Close()

	stmtGetCommentsForMe := `SELECT * FROM comments WHERE entry_id IN (%s)`
	rows, err = db.Query(fmt.Sprintf(stmtGetCommentsForMe, strings.Join(entrie_ids, ",")))
	if err != sql.ErrNoRows {
		checkErr(err)
	}
	commentsForMe := make([]Comment, 0, 10)
	for rows.Next() {
		c := Comment{}
		checkErr(rows.Scan(&c.ID, &c.EntryID, &c.UserID, &c.Comment, &c.CreatedAt))
		commentsForMe = append(commentsForMe, c)
	}
	rows.Close()

<<<<<<< HEAD
	// NOTE: relations 改善部分
	RelationLock.RLock()
=======
	var friendsCnt int
>>>>>>> d17be7b6
	rows, err = db.Query(`SELECT * FROM relations WHERE one = ? OR another = ? ORDER BY created_at DESC`, user.ID, user.ID)
	if err != sql.ErrNoRows {
		checkErr(err)
	}
	RelationLock.RUnlock()
	friendsMap := make(map[int]time.Time)
	for rows.Next() {
		var id, one, another int
		var createdAt time.Time
		checkErr(rows.Scan(&id, &one, &another, &createdAt))
		var friendID int
		if one == user.ID {
			friendsCnt += 1
			friendID = another
		} else {
			friendID = one
		}
		if _, ok := friendsMap[friendID]; !ok {
			friendsMap[friendID] = createdAt
		}
	}

<<<<<<< HEAD
	friendIds := FetchRelationsCache(user.ID)
	friendsCnt := len(friendIds)
=======
	friendIds := make([]int, 0, len(friendsMap))
	for key := range friendsMap {
		friendIds = append(friendIds, key)
	}
	rows.Close()

	sort.Ints(friendIds)
>>>>>>> d17be7b6

	rows, err = db.Query(`SELECT * FROM entries ORDER BY created_at DESC LIMIT 1000`)
	if err != sql.ErrNoRows {
		checkErr(err)
	}
	entriesOfFriends := make([]Entry, 0, 10)
	for rows.Next() {
		var id, userID, private int
		var body string
		var createdAt time.Time
		var title string
		checkErr(rows.Scan(&id, &userID, &private, &body, &createdAt, &title))
		if !checkFriendFromSlice(friendIds, userID) {
			continue
		}
		entriesOfFriends = append(entriesOfFriends, Entry{id, userID, private == 1, title, body, createdAt})
		if len(entriesOfFriends) >= 10 {
			break
		}
	}
	rows.Close()

	rows, err = db.Query(`SELECT * FROM comments ORDER BY created_at DESC LIMIT 1000`)
	if err != sql.ErrNoRows {
		checkErr(err)
	}
	commentsOfFriends := make([]Comment, 0, 10)
	for rows.Next() {
		c := Comment{}
		checkErr(rows.Scan(&c.ID, &c.EntryID, &c.UserID, &c.Comment, &c.CreatedAt))
		if !checkFriendFromSlice(friendIds, c.UserID) {
			continue
		}
		row := db.QueryRow(`SELECT * FROM entries WHERE id = ?`, c.EntryID)
		var id, userID, private int
		var body string
		var createdAt time.Time
		var title string
		checkErr(row.Scan(&id, &userID, &private, &body, &createdAt, &title))
		entry := Entry{id, userID, private == 1, title, body, createdAt}
		if entry.Private {
			if !permitted(w, r, entry.UserID) {
				continue
			}
		}
		commentsOfFriends = append(commentsOfFriends, c)
		if len(commentsOfFriends) >= 10 {
			break
		}
	}
	rows.Close()

	footprints := FetchFootprintsCache(user.ID, 10)

	render(w, r, http.StatusOK, "index.html", struct {
		User              User
		Profile           Profile
		Entries           []Entry
		CommentsForMe     []Comment
		EntriesOfFriends  []Entry
		CommentsOfFriends []Comment
		FriendsCnt        int
		Footprints        []Footprint
	}{
		*user, prof, entries, commentsForMe, entriesOfFriends, commentsOfFriends, friendsCnt, footprints,
	})
}

func GetProfile(w http.ResponseWriter, r *http.Request) {
	if !authenticated(w, r) {
		return
	}

	account := mux.Vars(r)["account_name"]
	owner := getUserFromAccount(w, account)
	row := db.QueryRow(`SELECT * FROM profiles WHERE user_id = ?`, owner.ID)
	prof := Profile{}
	err := row.Scan(&prof.UserID, &prof.FirstName, &prof.LastName, &prof.Sex, &prof.Birthday, &prof.Pref, &prof.UpdatedAt)
	if err != sql.ErrNoRows {
		checkErr(err)
	}
	var query string
	if permitted(w, r, owner.ID) {
		query = `SELECT * FROM entries WHERE user_id = ? ORDER BY created_at LIMIT 5`
	} else {
		query = `SELECT * FROM entries WHERE user_id = ? AND private=0 ORDER BY created_at LIMIT 5`
	}
	rows, err := db.Query(query, owner.ID)
	if err != sql.ErrNoRows {
		checkErr(err)
	}
	entries := make([]Entry, 0, 5)
	for rows.Next() {
		var id, userID, private int
		var body string
		var createdAt time.Time
		var title string
		checkErr(rows.Scan(&id, &userID, &private, &body, &createdAt, &title))
		entry := Entry{id, userID, private == 1, title, body, createdAt}
		entries = append(entries, entry)
	}
	rows.Close()

	markFootprint(w, r, owner.ID)

	render(w, r, http.StatusOK, "profile.html", struct {
		Owner   User
		Profile Profile
		Entries []Entry
		Private bool
	}{
		*owner, prof, entries, permitted(w, r, owner.ID),
	})
}

func PostProfile(w http.ResponseWriter, r *http.Request) {
	if !authenticated(w, r) {
		return
	}
	user := getCurrentUser(w, r)
	account := mux.Vars(r)["account_name"]
	if account != user.AccountName {
		checkErr(ErrPermissionDenied)
	}
	query := `UPDATE profiles
SET first_name=?, last_name=?, sex=?, birthday=?, pref=?, updated_at=CURRENT_TIMESTAMP()
WHERE user_id = ?`
	birth := r.FormValue("birthday")
	firstName := r.FormValue("first_name")
	lastName := r.FormValue("last_name")
	sex := r.FormValue("sex")
	pref := r.FormValue("pref")
	_, err := db.Exec(query, firstName, lastName, sex, birth, pref, user.ID)
	checkErr(err)
	// TODO should escape the account name?
	http.Redirect(w, r, "/profile/"+account, http.StatusSeeOther)
}

func ListEntries(w http.ResponseWriter, r *http.Request) {
	if !authenticated(w, r) {
		return
	}

	account := mux.Vars(r)["account_name"]
	owner := getUserFromAccount(w, account)
	var query string
	if permitted(w, r, owner.ID) {
		query = `SELECT * FROM entries WHERE user_id = ? ORDER BY created_at DESC LIMIT 20`
	} else {
		query = `SELECT * FROM entries WHERE user_id = ? AND private=0 ORDER BY created_at DESC LIMIT 20`
	}
	rows, err := db.Query(query, owner.ID)
	if err != sql.ErrNoRows {
		checkErr(err)
	}
	entries := make([]Entry, 0, 20)
	for rows.Next() {
		var id, userID, private int
		var body string
		var createdAt time.Time
		var title string
		checkErr(rows.Scan(&id, &userID, &private, &body, &createdAt, &title))
		entry := Entry{id, userID, private == 1, title, body, createdAt}
		entries = append(entries, entry)
	}
	rows.Close()

	markFootprint(w, r, owner.ID)

	render(w, r, http.StatusOK, "entries.html", struct {
		Owner   *User
		Entries []Entry
		Myself  bool
	}{owner, entries, getCurrentUser(w, r).ID == owner.ID})
}

func GetEntry(w http.ResponseWriter, r *http.Request) {
	if !authenticated(w, r) {
		return
	}
	entryID := mux.Vars(r)["entry_id"]
	row := db.QueryRow(`SELECT * FROM entries WHERE id = ?`, entryID)
	var id, userID, private int
	var body string
	var createdAt time.Time
	var title string
	err := row.Scan(&id, &userID, &private, &body, &createdAt, &title)
	if err == sql.ErrNoRows {
		checkErr(ErrContentNotFound)
	}
	checkErr(err)
	entry := Entry{id, userID, private == 1, title, body, createdAt}
	owner := getUser(w, entry.UserID)
	if entry.Private {
		if !permitted(w, r, owner.ID) {
			checkErr(ErrPermissionDenied)
		}
	}
	rows, err := db.Query(`SELECT * FROM comments WHERE entry_id = ?`, entry.ID)
	if err != sql.ErrNoRows {
		checkErr(err)
	}
	comments := make([]Comment, 0, 10)
	for rows.Next() {
		c := Comment{}
		checkErr(rows.Scan(&c.ID, &c.EntryID, &c.UserID, &c.Comment, &c.CreatedAt))
		comments = append(comments, c)
	}
	rows.Close()

	markFootprint(w, r, owner.ID)

	render(w, r, http.StatusOK, "entry.html", struct {
		Owner    *User
		Entry    Entry
		Comments []Comment
	}{owner, entry, comments})
}

func PostEntry(w http.ResponseWriter, r *http.Request) {
	if !authenticated(w, r) {
		return
	}

	user := getCurrentUser(w, r)
	title := r.FormValue("title")
	if title == "" {
		title = "タイトルなし"
	}
	content := r.FormValue("content")
	var private int
	if r.FormValue("private") == "" {
		private = 0
	} else {
		private = 1
	}

	_, err := db.Exec(`INSERT INTO entries (user_id, private, body, title) VALUES (?,?,?,?)`, user.ID, private, content, title)
	checkErr(err)
	http.Redirect(w, r, "/diary/entries/"+user.AccountName, http.StatusSeeOther)
}

func PostComment(w http.ResponseWriter, r *http.Request) {
	if !authenticated(w, r) {
		return
	}

	entryID := mux.Vars(r)["entry_id"]
	row := db.QueryRow(`SELECT * FROM entries WHERE id = ?`, entryID)
	var id, userID, private int
	var body string
	var createdAt time.Time
	var title string
	err := row.Scan(&id, &userID, &private, &body, &createdAt, &title)
	if err == sql.ErrNoRows {
		checkErr(ErrContentNotFound)
	}
	checkErr(err)

	entry := Entry{id, userID, private == 1, title, body, createdAt}
	owner := getUser(w, entry.UserID)
	if entry.Private {
		if !permitted(w, r, owner.ID) {
			checkErr(ErrPermissionDenied)
		}
	}
	user := getCurrentUser(w, r)

	_, err = db.Exec(`INSERT INTO comments (entry_id, user_id, comment) VALUES (?,?,?)`, entry.ID, user.ID, r.FormValue("comment"))
	checkErr(err)
	http.Redirect(w, r, "/diary/entry/"+strconv.Itoa(entry.ID), http.StatusSeeOther)
}

func GetFootprints(w http.ResponseWriter, r *http.Request) {
	if !authenticated(w, r) {
		return
	}

	user := getCurrentUser(w, r)
	footprints := FetchFootprintsCache(user.ID, 50)

	render(w, r, http.StatusOK, "footprints.html", struct{ Footprints []Footprint }{footprints})
}
func GetFriends(w http.ResponseWriter, r *http.Request) {
	if !authenticated(w, r) {
		return
	}

	user := getCurrentUser(w, r)
	RelationLock.RLock()
	rows, err := db.Query(`SELECT * FROM relations WHERE one = ? OR another = ? ORDER BY created_at DESC`, user.ID, user.ID)
	if err != sql.ErrNoRows {
		checkErr(err)
	}
	RelationLock.RUnlock()
	friendsMap := make(map[int]time.Time)
	for rows.Next() {
		var id, one, another int
		var createdAt time.Time
		checkErr(rows.Scan(&id, &one, &another, &createdAt))
		var friendID int
		if one == user.ID {
			friendID = another
		} else {
			friendID = one
		}
		if _, ok := friendsMap[friendID]; !ok {
			friendsMap[friendID] = createdAt
		}
	}
	rows.Close()
	friends := make([]Friend, 0, len(friendsMap))
	for key, val := range friendsMap {
		friends = append(friends, Friend{key, val})
	}
	render(w, r, http.StatusOK, "friends.html", struct{ Friends []Friend }{friends})
}

func PostFriends(w http.ResponseWriter, r *http.Request) {
	if !authenticated(w, r) {
		return
	}

	user := getCurrentUser(w, r)
	anotherAccount := mux.Vars(r)["account_name"]
	if !isFriendAccount(w, r, anotherAccount) {
		another := getUserFromAccount(w, anotherAccount)
		RelationLock.Lock()
		_, err := db.Exec(`INSERT INTO relations (one, another) VALUES (?,?), (?,?)`, user.ID, another.ID, another.ID, user.ID)
		checkErr(err)
		RelationLock.Unlock()

		// FIXME: これも、可能な限りやりたくない
		//        だが、created_atを取るためにも必要...
		var relation Relation
		err = db.QueryRow(`SELECT one, another, created_at FROM footprints WHERE one = ? AND another = ?`, user.ID, another.ID).Scan(
			&relation.One,
			&relation.Another,
			&relation.CreatedAt,
		)
		checkErr(err)
		AddRelationCache(relation)
		relation.One, relation.Another = another.ID, user.ID
		AddRelationCache(relation)

		http.Redirect(w, r, "/friends", http.StatusSeeOther)
	}
}

func GetInitialize(w http.ResponseWriter, r *http.Request) {
	db.Exec("DELETE FROM relations WHERE id > 500000")
	db.Exec("DELETE FROM footprints WHERE id > 500000")
	db.Exec("DELETE FROM entries WHERE id > 500000")
	db.Exec("DELETE FROM comments WHERE id > 1500000")

	loadAof := os.Getenv("ISUCON5_REDIS_LOAD_AOF")
	if loadAof == "" {
		LoadRedisAof()
	}

	rows, _ := db.Query(`SELECT * FROM users`)
	users = map[int]User{}
	for rows.Next() {
		u := User{}
		checkErr(rows.Scan(&u.ID, &u.AccountName, &u.NickName, &u.Email, &u.PassHash))
		users[u.ID] = u
	}
	rows.Close()

	rows, _ = db.Query(`SELECT * FROM salts`)
	salts = map[int]string{}
	for rows.Next() {
		var id int
		var s string
		checkErr(rows.Scan(&id, &s))
		salts[id] = s
	}
	rows.Close()
}

func main() {
<<<<<<< HEAD
	runtime.GOMAXPROCS(runtime.NumCPU())
=======
	runtime.GOMAXPROCS(32)
>>>>>>> d17be7b6
	host := os.Getenv("ISUCON5_DB_HOST")
	if host == "" {
		host = "localhost"
	}
	portstr := os.Getenv("ISUCON5_DB_PORT")
	if portstr == "" {
		portstr = "3306"
	}
	port, err := strconv.Atoi(portstr)
	if err != nil {
		log.Fatalf("Failed to read DB port number from an environment variable ISUCON5_DB_PORT.\nError: %s", err.Error())
	}
	user := os.Getenv("ISUCON5_DB_USER")
	if user == "" {
		user = "root"
	}
	password := os.Getenv("ISUCON5_DB_PASSWORD")
	dbname := os.Getenv("ISUCON5_DB_NAME")
	if dbname == "" {
		dbname = "isucon5q"
	}
	ssecret := os.Getenv("ISUCON5_SESSION_SECRET")
	if ssecret == "" {
		ssecret = "beermoris"
	}
	dbUseTcp := os.Getenv("ISUCON5_DB_USE_TCP")
	if dbUseTcp == "" {
		db, err = sql.Open("mysql", user+":"+password+"@unix(/var/run/mysqld/mysqld.sock)/"+dbname+"?loc=Local&parseTime=true")
		if err != nil {
			log.Fatalf("Failed to connect to DB with Unix domain socket: %s.", err.Error())
		}
	} else {
		db, err = sql.Open("mysql", user+":"+password+"@tcp("+host+":"+strconv.Itoa(port)+")/"+dbname+"?loc=Local&parseTime=true")
		if err != nil {
			log.Fatalf("Failed to connect to DB with TCP: %s.", err.Error())
		}
	}
	defer db.Close()

	redisHost := os.Getenv("ISUCON5_REDIS_HOST")
	if redisHost == "" {
		redisHost = "localhost"
	}

	redisUseTcp := os.Getenv("ISUCON5_REDIS_USE_TCP")
	if redisUseTcp == "" {
		redisPool = &redis.Pool{
			MaxIdle:     3,
			IdleTimeout: 240 * time.Second,
			Dial: func() (redis.Conn, error) {
				c, err := redis.Dial("unix", "/var/run/redis/redis.sock")
				if err != nil {
					return nil, err
				}
				return c, err
			},
		}
	} else {
		redisPool = &redis.Pool{
			MaxIdle:     3,
			IdleTimeout: 240 * time.Second,
			Dial: func() (redis.Conn, error) {
				c, err := redis.Dial("tcp", fmt.Sprintf("%v:6379", redisHost))
				if err != nil {
					return nil, err
				}
				return c, err
			},
		}
	}

	store = sessions.NewCookieStore([]byte(ssecret))

	r := mux.NewRouter()

	l := r.Path("/login").Subrouter()
	l.Methods("GET").HandlerFunc(myHandler(GetLogin))
	l.Methods("POST").HandlerFunc(myHandler(PostLogin))
	r.Path("/logout").Methods("GET").HandlerFunc(myHandler(GetLogout))

	p := r.Path("/profile/{account_name}").Subrouter()
	p.Methods("GET").HandlerFunc(myHandler(GetProfile))
	p.Methods("POST").HandlerFunc(myHandler(PostProfile))

	d := r.PathPrefix("/diary").Subrouter()
	d.HandleFunc("/entries/{account_name}", myHandler(ListEntries)).Methods("GET")
	d.HandleFunc("/entry", myHandler(PostEntry)).Methods("POST")
	d.HandleFunc("/entry/{entry_id}", myHandler(GetEntry)).Methods("GET")

	d.HandleFunc("/comment/{entry_id}", myHandler(PostComment)).Methods("POST")

	r.HandleFunc("/footprints", myHandler(GetFootprints)).Methods("GET")

	r.HandleFunc("/friends", myHandler(GetFriends)).Methods("GET")
	r.HandleFunc("/friends/{account_name}", myHandler(PostFriends)).Methods("POST")

	r.HandleFunc("/initialize", myHandler(GetInitialize))
	r.HandleFunc("/", myHandler(GetIndex))

	go func() {
		log.Println(http.ListenAndServe("localhost:6060", nil))
	}()

	log.Fatal(http.ListenAndServe(":8080", r))
}

func checkErr(err error) {
	if err != nil {
		panic(err)
	}
}<|MERGE_RESOLUTION|>--- conflicted
+++ resolved
@@ -479,12 +479,9 @@
 	}
 	rows.Close()
 
-<<<<<<< HEAD
 	// NOTE: relations 改善部分
 	RelationLock.RLock()
-=======
 	var friendsCnt int
->>>>>>> d17be7b6
 	rows, err = db.Query(`SELECT * FROM relations WHERE one = ? OR another = ? ORDER BY created_at DESC`, user.ID, user.ID)
 	if err != sql.ErrNoRows {
 		checkErr(err)
@@ -507,18 +504,11 @@
 		}
 	}
 
-<<<<<<< HEAD
 	friendIds := FetchRelationsCache(user.ID)
 	friendsCnt := len(friendIds)
-=======
-	friendIds := make([]int, 0, len(friendsMap))
-	for key := range friendsMap {
-		friendIds = append(friendIds, key)
-	}
 	rows.Close()
 
 	sort.Ints(friendIds)
->>>>>>> d17be7b6
 
 	rows, err = db.Query(`SELECT * FROM entries ORDER BY created_at DESC LIMIT 1000`)
 	if err != sql.ErrNoRows {
@@ -900,11 +890,7 @@
 }
 
 func main() {
-<<<<<<< HEAD
-	runtime.GOMAXPROCS(runtime.NumCPU())
-=======
 	runtime.GOMAXPROCS(32)
->>>>>>> d17be7b6
 	host := os.Getenv("ISUCON5_DB_HOST")
 	if host == "" {
 		host = "localhost"
